import os
import json
import numpy as np
import torch
from sentence_transformers import SentenceTransformer, util
from sklearn.feature_extraction.text import TfidfVectorizer
from sklearn.metrics.pairwise import cosine_similarity # <-- This import was missing

# --- Configuration ---
SCRIPT_DIR = os.path.dirname(os.path.abspath(__file__))
JOB_PROFILE_DIR = os.path.join(SCRIPT_DIR, "input/job_profiles")
CANDIDATE_PROFILES_DIR = os.path.join(SCRIPT_DIR, "input/candidate_profiles")
OUTPUT_DIR = os.path.join(SCRIPT_DIR, "output")
MODEL_NAME = 'all-MiniLM-L6-v2'  # A good starting model for semantic similarity

# Ensure directories exist
os.makedirs(JOB_PROFILE_DIR, exist_ok=True)
os.makedirs(CANDIDATE_PROFILES_DIR, exist_ok=True)
os.makedirs(OUTPUT_DIR, exist_ok=True)

# Load the sentence transformer model
print("Loading Sentence Transformer model...")
try:
    model = SentenceTransformer(MODEL_NAME)
    print("Model loaded successfully.")
except Exception as e:
    print(f"Error loading model: {e}")
    # Exit if the model can't be loaded, as it's critical.
    exit()

# --- Helper Functions ---

def load_json_file(filepath):
    """Loads a single JSON file."""
    try:
        with open(filepath, 'r', encoding='utf-8') as f:
            return json.load(f)
    except (FileNotFoundError, json.JSONDecodeError) as e:
        print(f"Error loading or parsing JSON file {filepath}: {e}")
        return None

def get_job_profile():
    """Loads the first job profile found in the job profile directory."""
    files = [f for f in os.listdir(JOB_PROFILE_DIR) if f.endswith('.json')]
    if not files:
        print("No job profiles found in the directory.")
        return None
    return load_json_file(os.path.join(JOB_PROFILE_DIR, files[0]))

def get_candidate_profiles():
    """Loads all candidate profiles from the candidate profiles directory."""
    profiles = []
    files = [f for f in os.listdir(CANDIDATE_PROFILES_DIR) if f.endswith('.json')]
    for filename in files:
        profile_path = os.path.join(CANDIDATE_PROFILES_DIR, filename)
        profile = load_json_file(profile_path)
        if profile:
            # Add the original filename for reference
            profile['original_filename'] = filename
            profiles.append(profile)
    return profiles

# --- Matching Algorithms ---

def calculate_keyword_match_score(job_skills, candidate_skills):
    """
    Calculates a match score using TF-IDF.
    """
    # Candidate skills might be in a nested dictionary
    candidate_skill_list = []
    if isinstance(candidate_skills, dict):
        for category in candidate_skills.values():
            if isinstance(category, list):
                candidate_skill_list.extend([skill.lower() for skill in category])
    elif isinstance(candidate_skills, list):
        candidate_skill_list = [skill.lower() for skill in candidate_skills]

    if not candidate_skill_list or not job_skills:
        return 0.0

    documents = [" ".join(job_skills)] + [" ".join(candidate_skill_list)]
    
    vectorizer = TfidfVectorizer().fit_transform(documents)
    
    # Calculate cosine similarity between the job profile and candidate profile
    # The first document is the job profile, the second is the candidate profile
    cosine_similarity_matrix = cosine_similarity(vectorizer[0:1], vectorizer[1:])[0]
    
    # Return the first (and only) score
    return cosine_similarity_matrix[0]


def calculate_semantic_match_score(job_desc, candidate_exp):
    """
    Calculates a holistic semantic match score.
    Compares the job responsibilities with the candidate's work experience.
    """
    if not job_desc or not candidate_exp:
        return 0.0

    # Candidate experience is a list of dicts or strings, filter out empty ones
    candidate_docs = []
    for exp in candidate_exp:
        if isinstance(exp, dict) and exp.get('responsibilities'):
            candidate_docs.append(" ".join(exp.get('responsibilities')))
        elif isinstance(exp, str) and exp.strip():
            candidate_docs.append(exp)

    if not candidate_docs:
        return 0.0

    # Create embeddings for both job responsibilities and all candidate experience chunks
    job_embeddings = model.encode(job_desc, convert_to_tensor=True)
    candidate_embeddings = model.encode(candidate_docs, convert_to_tensor=True)

    # Compute a full similarity matrix comparing every job sentence to every candidate sentence
    cosine_scores = util.pytorch_cos_sim(job_embeddings, candidate_embeddings)

    # Aggregate scores holistically by taking the average
    if cosine_scores.numel() > 0:
        return torch.mean(cosine_scores).item()
    else:
        return 0.0

# --- Main Orchestration ---

def run_matching_pipeline(job_profile, candidate_profiles):
    """
    Runs the candidate matching process on the given data.
    Accepts data as arguments and returns the ranked list.
    """
    print("Running candidate matching pipeline...")
    if not job_profile or not candidate_profiles:
        print("Missing job profile or candidate profiles.")
        return []

<<<<<<< HEAD
    # Process each candidate
=======
    # Define dynamic weights based on job role
    WEIGHTS = {
        "Data Entry Clerk": {"keyword": 0.7, "semantic": 0.3},
        "Senior Software Engineer": {"keyword": 0.3, "semantic": 0.7},
        "default": {"keyword": 0.4, "semantic": 0.6}
    }
    
    # 1. Load data
    job_profile = get_job_profile()
    if not job_profile:
        print("Could not load job profile. Exiting.")
        return

    candidate_profiles = get_candidate_profiles()
    if not candidate_profiles:
        print("No candidate profiles found. Exiting.")
        return

    job_title = job_profile.get('job_title', 'N/A')
    print(f"Loaded job profile: {job_title}")
    print(f"Loaded {len(candidate_profiles)} candidate profiles.")

    # Select weights based on job title, defaulting if not found
    selected_weights = WEIGHTS.get(job_title, WEIGHTS["default"])
    
    # 2. Process each candidate
>>>>>>> f460e2eb
    results = []
    job_skills = job_profile.get('required_skills', [])
    job_responsibilities = job_profile.get('responsibilities', [])

    for candidate in candidate_profiles:
        candidate_name = candidate.get('candidate_name', 'Unknown Candidate')
        print(f"  - Matching candidate: {candidate_name}")

        candidate_skills = candidate.get('skills', {})
        candidate_experience = candidate.get('experience', [])

        keyword_score = calculate_keyword_match_score(job_skills, candidate_skills)
        semantic_score = calculate_semantic_match_score(job_responsibilities, candidate_experience)

<<<<<<< HEAD
        final_score = (0.4 * keyword_score) + (0.6 * semantic_score)
=======
        # Combine scores with dynamic weights
        final_score = (selected_weights["keyword"] * keyword_score) + (selected_weights["semantic"] * semantic_score)
>>>>>>> f460e2eb

        results.append({
            "candidate_name": candidate_name,
            "original_filename": candidate.get('original_filename'),
            "keyword_match_score": round(keyword_score, 2),
            "semantic_match_score": round(semantic_score, 2),
            "final_match_score": round(final_score, 2)
        })
<<<<<<< HEAD

    # Rank candidates
=======
        print(f"  - Keyword Score: {keyword_score:.2f}")
        print(f"  - Semantic Score: {semantic_score:.2f}")
        print(f"  - Final Score: {final_score:.2f}")

    # 3. Rank candidates
>>>>>>> f460e2eb
    ranked_candidates = sorted(results, key=lambda x: x['final_match_score'], reverse=True)
    print(f"Successfully ranked {len(ranked_candidates)} candidates.")
    return ranked_candidates

def main_file_based():
    """
    Original main function for running the agent from files.
    Kept for testing or standalone use.
    """
    print("Starting Candidate Matching Agent (File-based)...")
    job_profile = get_job_profile()
    candidate_profiles = get_candidate_profiles()

    ranked_candidates = run_matching_pipeline(job_profile, candidate_profiles)

<<<<<<< HEAD
    if ranked_candidates:
        # Save results
        output_filename = os.path.join(OUTPUT_DIR, "ranked_candidates.json")
        with open(output_filename, 'w', encoding='utf-8') as f:
            json.dump(ranked_candidates, f, indent=4)
        print(f"Results saved to {output_filename}")

if __name__ == "__main__":
    main_file_based()
=======
if __name__ == "__main__":
    # A quick check for torch, as it was problematic
    try:
        import torch
        print(f"PyTorch version: {torch.__version__}")
    except ImportError as e:
        print(f"PyTorch import error: {e}. Semantic matching will be affected.")
        # The script will still run but semantic scores will be placeholders.

    main()
##improved matching system 
>>>>>>> f460e2eb
<|MERGE_RESOLUTION|>--- conflicted
+++ resolved
@@ -134,36 +134,6 @@
         print("Missing job profile or candidate profiles.")
         return []
 
-<<<<<<< HEAD
-    # Process each candidate
-=======
-    # Define dynamic weights based on job role
-    WEIGHTS = {
-        "Data Entry Clerk": {"keyword": 0.7, "semantic": 0.3},
-        "Senior Software Engineer": {"keyword": 0.3, "semantic": 0.7},
-        "default": {"keyword": 0.4, "semantic": 0.6}
-    }
-    
-    # 1. Load data
-    job_profile = get_job_profile()
-    if not job_profile:
-        print("Could not load job profile. Exiting.")
-        return
-
-    candidate_profiles = get_candidate_profiles()
-    if not candidate_profiles:
-        print("No candidate profiles found. Exiting.")
-        return
-
-    job_title = job_profile.get('job_title', 'N/A')
-    print(f"Loaded job profile: {job_title}")
-    print(f"Loaded {len(candidate_profiles)} candidate profiles.")
-
-    # Select weights based on job title, defaulting if not found
-    selected_weights = WEIGHTS.get(job_title, WEIGHTS["default"])
-    
-    # 2. Process each candidate
->>>>>>> f460e2eb
     results = []
     job_skills = job_profile.get('required_skills', [])
     job_responsibilities = job_profile.get('responsibilities', [])
@@ -177,13 +147,9 @@
 
         keyword_score = calculate_keyword_match_score(job_skills, candidate_skills)
         semantic_score = calculate_semantic_match_score(job_responsibilities, candidate_experience)
+        
+        final_score = (0.4 * keyword_score) + (0.6 * semantic_score)
 
-<<<<<<< HEAD
-        final_score = (0.4 * keyword_score) + (0.6 * semantic_score)
-=======
-        # Combine scores with dynamic weights
-        final_score = (selected_weights["keyword"] * keyword_score) + (selected_weights["semantic"] * semantic_score)
->>>>>>> f460e2eb
 
         results.append({
             "candidate_name": candidate_name,
@@ -192,16 +158,7 @@
             "semantic_match_score": round(semantic_score, 2),
             "final_match_score": round(final_score, 2)
         })
-<<<<<<< HEAD
 
-    # Rank candidates
-=======
-        print(f"  - Keyword Score: {keyword_score:.2f}")
-        print(f"  - Semantic Score: {semantic_score:.2f}")
-        print(f"  - Final Score: {final_score:.2f}")
-
-    # 3. Rank candidates
->>>>>>> f460e2eb
     ranked_candidates = sorted(results, key=lambda x: x['final_match_score'], reverse=True)
     print(f"Successfully ranked {len(ranked_candidates)} candidates.")
     return ranked_candidates
@@ -217,7 +174,7 @@
 
     ranked_candidates = run_matching_pipeline(job_profile, candidate_profiles)
 
-<<<<<<< HEAD
+
     if ranked_candidates:
         # Save results
         output_filename = os.path.join(OUTPUT_DIR, "ranked_candidates.json")
@@ -226,17 +183,4 @@
         print(f"Results saved to {output_filename}")
 
 if __name__ == "__main__":
-    main_file_based()
-=======
-if __name__ == "__main__":
-    # A quick check for torch, as it was problematic
-    try:
-        import torch
-        print(f"PyTorch version: {torch.__version__}")
-    except ImportError as e:
-        print(f"PyTorch import error: {e}. Semantic matching will be affected.")
-        # The script will still run but semantic scores will be placeholders.
-
-    main()
-##improved matching system 
->>>>>>> f460e2eb
+    main_file_based()